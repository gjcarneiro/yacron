--- conflicted
+++ resolved
@@ -259,13 +259,9 @@
             for envvar in self.config.environment:
                 env[envvar["key"]] = envvar["value"]
                 self.env = env
-<<<<<<< HEAD
             kwargs['env'] = env
         if self.config.uid is not None or self.config.gid is not None:
             kwargs['preexec_fn'] = self._demote
-=======
-            kwargs["env"] = env
->>>>>>> e9815753
         logger.debug("%s: will execute argv %r", self.config.name, cmd)
         if self.config.captureStderr:
             kwargs["stderr"] = asyncio.subprocess.PIPE
