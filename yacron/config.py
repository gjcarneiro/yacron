--- conflicted
+++ resolved
@@ -180,7 +180,6 @@
     Opt("environment"): Seq(Map({"key": Str(), "value": Str()})),
     Opt("executionTimeout"): Float(),
     Opt("killTimeout"): Float(),
-<<<<<<< HEAD
     Opt("statsd"): Map({
         'prefix': Str(),
         'host': Str(),
@@ -188,9 +187,6 @@
     }),
     Opt("user"): Str() | Int(),
     Opt("group"): Str() | Int(),
-=======
-    Opt("statsd"): Map({"prefix": Str(), "host": Str(), "port": Int()}),
->>>>>>> e9815753
 }
 
 _job_schema_dict = dict(_job_defaults_common)
